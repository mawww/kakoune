--- conflicted
+++ resolved
@@ -385,15 +385,13 @@
             set the maximum allowable width of an info box. set to zero for
             no limit.
 
-<<<<<<< HEAD
         *terminal_status_bar*:::
             if *yes* or *true* a scroll bar will be displayed.
-=======
+
         *terminal_cursor_native*:::
             if *yes* or *true*, use native terminal cursor visibility control
             instead of Kakoune's cursor management (defaults to *false*)
 
->>>>>>> 5b676642
 [[startup-info]]
 *startup_info_version* `int`::
     _default_ 0 +
