declare-option -docstring "name of the client in which documentation is to be displayed" \
    str docsclient

declare-option -docstring "git diff added character" \
    str git_diff_add_char "▏"

declare-option -docstring "git diff modified character" \
    str git_diff_mod_char "▏"

declare-option -docstring "git diff deleted character" \
    str git_diff_del_char "_"

declare-option -docstring "git diff top deleted character" \
    str git_diff_top_char "‾"

hook -group git-log-highlight global WinSetOption filetype=git-log %{
    require-module diff
    add-highlighter window/git-log group
    add-highlighter window/git-log/ regex '^([*|\\ /_.-])*' 0:keyword
    add-highlighter window/git-log/ regex '^( ?[*|\\ /_.-])*\h{,3}(commit )?(\b[0-9a-f]{4,40}\b)' 2:keyword 3:comment
    add-highlighter window/git-log/ regex '^( ?[*|\\ /_.-])*\h{,3}([a-zA-Z_-]+:) (.*?)$' 2:variable 3:value
    add-highlighter window/git-log/ ref diff # highlight potential diffs from the -p option

    hook -once -always window WinSetOption filetype=.* %{ remove-highlighter window/git-log }
}

hook -group git-status-highlight global WinSetOption filetype=git-status %{
    require-module diff
    add-highlighter window/git-status group
    add-highlighter window/git-status/ regex '^## ' 0:comment
    add-highlighter window/git-status/ regex '^## (\S*[^\s\.@])' 1:green
    add-highlighter window/git-status/ regex '^## (\S*[^\s\.@])(\.\.+)(\S*[^\s\.@])' 1:green 2:comment 3:red
    add-highlighter window/git-status/ regex '^(##) (No commits yet on) (\S*[^\s\.@])' 1:comment 2:Default 3:green
    add-highlighter window/git-status/ regex '^## \S+ \[[^\n]*ahead (\d+)[^\n]*\]' 1:green
    add-highlighter window/git-status/ regex '^## \S+ \[[^\n]*behind (\d+)[^\n]*\]' 1:red
    add-highlighter window/git-status/ regex '^(?:([Aa])|([Cc])|([Dd!?])|([MUmu])|([Rr])|([Tt]))[ !\?ACDMRTUacdmrtu]\h' 1:green 2:blue 3:red 4:yellow 5:cyan 6:cyan
    add-highlighter window/git-status/ regex '^[ !\?ACDMRTUacdmrtu](?:([Aa])|([Cc])|([Dd!?])|([MUmu])|([Rr])|([Tt]))\h' 1:green 2:blue 3:red 4:yellow 5:cyan 6:cyan
    add-highlighter window/git-status/ regex '^R[ !\?ACDMRTUacdmrtu] [^\n]+( -> )' 1:cyan
    add-highlighter window/git-status/ regex '^\h+(?:((?:both )?modified:)|(added:|new file:)|(deleted(?: by \w+)?:)|(renamed:)|(copied:))(?:.*?)$' 1:yellow 2:green 3:red 4:cyan 5:blue 6:magenta

    hook -once -always window WinSetOption filetype=.* %{ remove-highlighter window/git-status }
}

hook -group git-show-branch-highlight global WinSetOption filetype=git-show-branch %{
    require-module diff
    add-highlighter window/git-show-branch group
    add-highlighter window/git-show-branch/ regex '(\*)|(\+)|(!)' 1:red 2:green 3:green
    add-highlighter window/git-show-branch/ regex '(!\D+\{0\}\])|(!\D+\{1\}\])|(!\D+\{2\}\])|(!\D+\{3\}\])' 1:red 2:green 3:yellow 4:blue
    add-highlighter window/git-show-branch/ regex '(\B\+\D+\{0\}\])|(\B\+\D+\{1\}\])|(\B\+\D+\{2\}\])|(\B\+\D+\{3\}\])|(\B\+\D+\{1\}\^\])' 1:red 2:green 3:yellow 4:blue 5:magenta

    hook -once -always window WinSetOption filetype=.* %{ remove-highlighter window/git-show-branch}
}

declare-option -hidden line-specs git_blame_flags
declare-option -hidden line-specs git_diff_flags
declare-option -hidden int-list git_hunk_list

define-command -params 1.. \
    -docstring %{
        git [<arguments>]: git wrapping helper
        All the optional arguments are forwarded to the git utility
        Available commands:
            add
            apply (alias for "patch git apply")
            rm
            reset
            blame
            commit
            checkout
            diff
            hide-blame
            hide-diff
            init
            log
            next-hunk
            prev-hunk
            show
            show-branch
            show-diff
            status
            update-diff
            grep
    } -shell-script-candidates %{
    if [ $kak_token_to_complete -eq 0 ]; then
<<<<<<< HEAD
        printf "add\napply\nrm\nreset\nblame\ncommit\ncheckout\ndiff\nhide-blame\nhide-diff\nlog\nnext-hunk\nprev-hunk\nshow\nshow-branch\nshow-diff\ninit\nstatus\nupdate-diff\ngrep\n"
=======
        printf "add\nrm\nreset\nblame\ncommit\ncheckout\ndiff\nhide-blame\nhide-diff\nlog\nnext-hunk\nprev-hunk\nshow\nshow-branch\nshow-diff\ninit\nstatus\nupdate-diff\ngrep\nedit\n"
>>>>>>> 83b7bbdc
    else
        case "$1" in
            commit) printf -- "--amend\n--no-edit\n--all\n--reset-author\n--fixup\n--squash\n"; git ls-files -m ;;
            add) git ls-files -dmo --exclude-standard ;;
<<<<<<< HEAD
            apply) printf -- "--reverse\n--cached\n--index\n" ;;
            rm|grep) git ls-files -c ;;
=======
            rm) git ls-files -c ;;
            grep|edit) git ls-files -c --recurse-submodules ;;
>>>>>>> 83b7bbdc
        esac
    fi
  } \
  git %{ evaluate-commands %sh{
    cd_bufdir() {
        dirname_buffer="${kak_buffile%/*}"
        cd "${dirname_buffer}" 2>/dev/null || {
            printf 'fail Unable to change the current working directory to: %s\n' "${dirname_buffer}"
            exit 1
        }
    }

    show_git_cmd_output() {
        local filetype
        local map_diff_goto_source

        case "$1" in
           diff) map_diff_goto_source=true; filetype=diff ;;
           show) map_diff_goto_source=true; filetype=git-log ;;
           show-branch) filetype=git-show-branch ;;
           log)  filetype=git-log ;;
           status)  filetype=git-status ;;
           *) return 1 ;;
        esac
        output=$(mktemp -d "${TMPDIR:-/tmp}"/kak-git.XXXXXXXX)/fifo
        mkfifo ${output}
        ( git "$@" > ${output} 2>&1 & ) > /dev/null 2>&1 < /dev/null

        # We need to unmap in case an existing buffer changes type,
        # for example if the user runs "git show" and "git status".
        map_diff_goto_source=$([ -n "${map_diff_goto_source}" ] \
          && printf %s "map buffer normal <ret> :git-diff-goto-source<ret> -docstring 'Jump to source from git diff'" \
          || printf %s "unmap buffer normal <ret> :git-diff-goto-source<ret>")

        printf %s "evaluate-commands -try-client '$kak_opt_docsclient' %{
                  edit! -fifo ${output} *git*
                  set-option buffer filetype '${filetype}'
                  hook -always -once buffer BufCloseFifo .* %{ nop %sh{ rm -r $(dirname ${output}) } }
                  ${map_diff_goto_source}
              }"
    }

    run_git_blame() {
        (
            cd_bufdir
            printf %s "evaluate-commands -client '$kak_client' %{
                      try %{ add-highlighter window/git-blame flag-lines Information git_blame_flags }
                      set-option buffer=$kak_bufname git_blame_flags '$kak_timestamp'
                  }" | kak -p ${kak_session}
                  git blame "$@" --incremental ${kak_buffile} | awk '
                  function send_flags(flush,    text, i) {
                      if (line == "") { return; }
                      text=substr(sha,1,8) " " dates[sha] " " authors[sha]
                      # gsub("|", "\\|", text)
                      gsub("~", "~~", text)
                      for ( i=0; i < count; i++ ) {
                          flags = flags " %~" line+i "|" text "~"
                      }
                      now = systime()
                      # Send roughly one update per second, to avoid creating too many kak processes.
                      if (!flush && now - last_sent < 1) {
                          return
                      }
                      cmd = "kak -p " ENVIRON["kak_session"]
                      print "set-option -add buffer=" ENVIRON["kak_bufname"] " git_blame_flags " flags | cmd
                      close(cmd)
                      flags = ""
                      last_sent = now
                  }
                  /^([0-9a-f]+) ([0-9]+) ([0-9]+) ([0-9]+)/ {
                      send_flags(0)
                      sha=$1
                      line=$3
                      count=$4
                  }
                  /^author / { authors[sha]=substr($0,8) }
                  /^author-time ([0-9]*)/ { dates[sha]=strftime("%F %T", $2) }
                  END { send_flags(1); }'
        ) > /dev/null 2>&1 < /dev/null &
    }

    run_git_cmd() {
        if git "${@}" > /dev/null 2>&1; then
          printf %s "echo -markup '{Information}git $1 succeeded'"
        else
          printf 'fail git %s failed\n' "$1"
        fi
    }

    update_diff() {
        (
            cd_bufdir
            git --no-pager diff --no-ext-diff -U0 "$kak_buffile" | perl -e '
            use utf8;
            $flags = $ENV{"kak_timestamp"};
            $add_char = $ENV{"kak_opt_git_diff_add_char"};
            $del_char = $ENV{"kak_opt_git_diff_del_char"};
            $top_char = $ENV{"kak_opt_git_diff_top_char"};
            $mod_char = $ENV{"kak_opt_git_diff_mod_char"};
            foreach $line (<STDIN>) {
                if ($line =~ /@@ -(\d+)(?:,(\d+))? \+(\d+)(?:,(\d+))?/) {
                    $from_line = $1;
                    $from_count = ($2 eq "" ? 1 : $2);
                    $to_line = $3;
                    $to_count = ($4 eq "" ? 1 : $4);

                    if ($from_count == 0 and $to_count > 0) {
                        for $i (0..$to_count - 1) {
                            $line = $to_line + $i;
                            $flags .= " $line|\{green\}$add_char";
                        }
                    }
                    elsif ($from_count > 0 and $to_count == 0) {
                        if ($to_line == 0) {
                            $flags .= " 1|\{red\}$top_char";
                        } else {
                            $flags .= " $to_line|\{red\}$del_char";
                        }
                    }
                    elsif ($from_count > 0 and $from_count == $to_count) {
                        for $i (0..$to_count - 1) {
                            $line = $to_line + $i;
                            $flags .= " $line|\{blue\}$mod_char";
                        }
                    }
                    elsif ($from_count > 0 and $from_count < $to_count) {
                        for $i (0..$from_count - 1) {
                            $line = $to_line + $i;
                            $flags .= " $line|\{blue\}$mod_char";
                        }
                        for $i ($from_count..$to_count - 1) {
                            $line = $to_line + $i;
                            $flags .= " $line|\{green\}$add_char";
                        }
                    }
                    elsif ($to_count > 0 and $from_count > $to_count) {
                        for $i (0..$to_count - 2) {
                            $line = $to_line + $i;
                            $flags .= " $line|\{blue\}$mod_char";
                        }
                        $last = $to_line + $to_count - 1;
                        $flags .= " $last|\{blue+u\}$mod_char";
                    }
                }
            }
            print "set-option buffer git_diff_flags $flags"
        ' )
    }

    jump_hunk() {
        direction=$1
        set -- ${kak_opt_git_diff_flags}
        shift

        if [ $# -lt 1 ]; then
            echo "fail 'no git hunks found, try \":git show-diff\" first'"
            exit
        fi

        # Update hunk list if required
        if [ "$kak_timestamp" != "${kak_opt_git_hunk_list%% *}" ]; then
            hunks=$kak_timestamp

            prev_line="-1"
            for line in "$@"; do
                line="${line%%|*}"
                if [ "$((line - prev_line))" -gt 1 ]; then
                    hunks="$hunks $line"
                fi
                prev_line="$line"
            done
            echo "set-option buffer git_hunk_list $hunks"
            hunks=${hunks#* }
        else
            hunks=${kak_opt_git_hunk_list#* }
        fi

        prev_hunk=""
        next_hunk=""
        for hunk in ${hunks}; do
            if   [ "$hunk" -lt "$kak_cursor_line" ]; then
                prev_hunk=$hunk
            elif [ "$hunk" -gt "$kak_cursor_line" ]; then
                next_hunk=$hunk
                break
            fi
        done

        wrapped=false
        if [ "$direction" = "next" ]; then
            if [ -z "$next_hunk" ]; then
                next_hunk=${hunks%% *}
                wrapped=true
            fi
            if [ -n "$next_hunk" ]; then
                echo "select $next_hunk.1,$next_hunk.1"
            fi
        elif [ "$direction" = "prev" ]; then
            if [ -z "$prev_hunk" ]; then
                wrapped=true
                prev_hunk=${hunks##* }
            fi
            if [ -n "$prev_hunk" ]; then
                echo "select $prev_hunk.1,$prev_hunk.1"
            fi
        fi

        if [ "$wrapped" = true ]; then
            echo "echo -markup '{Information}git hunk search wrapped around buffer'"
        fi
    }

    commit() {
        # Handle case where message needs not to be edited
        if grep -E -q -e "-m|-F|-C|--message=.*|--file=.*|--reuse-message=.*|--no-edit|--fixup.*|--squash.*"; then
            if git commit "$@" > /dev/null 2>&1; then
                echo 'echo -markup "{Information}Commit succeeded"'
            else
                echo 'fail Commit failed'
            fi
            exit
        fi <<-EOF
			$@
		EOF

        # fails, and generate COMMIT_EDITMSG
        GIT_EDITOR='' EDITOR='' git commit "$@" > /dev/null 2>&1
        msgfile="$(git rev-parse --git-dir)/COMMIT_EDITMSG"
        printf %s "edit '$msgfile'
              hook buffer BufWritePost '.*\Q$msgfile\E' %{ evaluate-commands %sh{
                  if git commit -F '$msgfile' --cleanup=strip $* > /dev/null; then
                     printf %s 'evaluate-commands -client $kak_client echo -markup %{{Information}Commit succeeded}; delete-buffer'
                  else
                     printf 'evaluate-commands -client %s fail Commit failed\n' "$kak_client"
                  fi
              } }"
    }

    case "$1" in
        apply)
            shift
            enquoted="$(printf '"%s" ' "$@")"
            echo "require-module patch"
            echo "patch git apply $enquoted"
            ;;
        show|show-branch|log|diff|status)
            show_git_cmd_output "$@"
            ;;
        blame)
            shift
            run_git_blame "$@"
            ;;
        hide-blame)
            printf %s "try %{
                set-option buffer=$kak_bufname git_blame_flags $kak_timestamp
                remove-highlighter window/git-blame
            }"
            ;;
        show-diff)
            echo 'try %{ add-highlighter window/git-diff flag-lines Default git_diff_flags }'
            update_diff
            ;;
        hide-diff)
            echo 'try %{ remove-highlighter window/git-diff }'
            ;;
        update-diff) update_diff ;;
        next-hunk) jump_hunk next ;;
        prev-hunk) jump_hunk prev ;;
        commit)
            shift
            commit "$@"
            ;;
        init)
            shift
            git init "$@" > /dev/null 2>&1
            ;;
        add|rm)
            cmd="$1"
            shift
            run_git_cmd $cmd "${@:-${kak_buffile}}"
            ;;
        reset|checkout)
            run_git_cmd "$@"
            ;;
        grep)
            shift
            enquoted="$(printf '"%s" ' "$@")"
            printf %s "try %{
                set-option current grepcmd 'git grep -n --column'
                grep $enquoted
                set-option current grepcmd '$kak_opt_grepcmd'
            }"
            ;;
        edit)
            shift
            enquoted="$(printf '"%s" ' "$@")"
            printf %s "edit -existing -- $enquoted"
            ;;
        *)
            printf "fail unknown git command '%s'\n" "$1"
            exit
            ;;
    esac
}}

# Works within :git diff and :git show
define-command git-diff-goto-source \
    -docstring 'Navigate to source by pressing the enter key in hunks when git diff is displayed. Works within :git diff and :git show' %{
    require-module diff
    diff-jump %sh{ git rev-parse --show-toplevel }
}<|MERGE_RESOLUTION|>--- conflicted
+++ resolved
@@ -82,22 +82,13 @@
             grep
     } -shell-script-candidates %{
     if [ $kak_token_to_complete -eq 0 ]; then
-<<<<<<< HEAD
-        printf "add\napply\nrm\nreset\nblame\ncommit\ncheckout\ndiff\nhide-blame\nhide-diff\nlog\nnext-hunk\nprev-hunk\nshow\nshow-branch\nshow-diff\ninit\nstatus\nupdate-diff\ngrep\n"
-=======
-        printf "add\nrm\nreset\nblame\ncommit\ncheckout\ndiff\nhide-blame\nhide-diff\nlog\nnext-hunk\nprev-hunk\nshow\nshow-branch\nshow-diff\ninit\nstatus\nupdate-diff\ngrep\nedit\n"
->>>>>>> 83b7bbdc
+        printf "add\napply\nrm\nreset\nblame\ncommit\ncheckout\ndiff\nhide-blame\nhide-diff\nlog\nnext-hunk\nprev-hunk\nshow\nshow-branch\nshow-diff\ninit\nstatus\nupdate-diff\ngrep\nedit\n"
     else
         case "$1" in
             commit) printf -- "--amend\n--no-edit\n--all\n--reset-author\n--fixup\n--squash\n"; git ls-files -m ;;
             add) git ls-files -dmo --exclude-standard ;;
-<<<<<<< HEAD
             apply) printf -- "--reverse\n--cached\n--index\n" ;;
-            rm|grep) git ls-files -c ;;
-=======
-            rm) git ls-files -c ;;
             grep|edit) git ls-files -c --recurse-submodules ;;
->>>>>>> 83b7bbdc
         esac
     fi
   } \
