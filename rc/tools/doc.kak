--- conflicted
+++ resolved
@@ -170,30 +170,15 @@
     }
 }
 
-<<<<<<< HEAD
 complete-command doc shell-script-candidates %{
     case "$kak_token_to_complete" in
         0)
             find -L \
-=======
-alias global help doc
-
-define-command -params 1.. -docstring %{
-        doc-search <pattern> [topic...]: search for a pattern in the documentation
-
-        Display a menu listing all the search matches in the given topics, or the whole documentation if unspecified (the number of search results is effected by the `doc_max_search_results` option)
-    } \
-    -shell-script-candidates %{
-        case "${kak_token_to_complete}" in
-            0) ;;
-            *) find -L \
->>>>>>> ad7176ec
                 "${kak_config}/autoload/" \
                 "${kak_runtime}/doc/" \
                 "${kak_runtime}/rc/" \
                 -type f -name "*.asciidoc" 2>/dev/null |
                 sed 's,.*/,,; s/\.[^.]*$//';;
-<<<<<<< HEAD
         1)
             page=$(
                 find -L \
@@ -213,7 +198,21 @@
 }
 
 alias global help doc
-=======
+
+define-command -params 1.. -docstring %{
+        doc-search <pattern> [topic...]: search for a pattern in the documentation
+
+        Display a menu listing all the search matches in the given topics, or the whole documentation if unspecified (the number of search results is effected by the `doc_max_search_results` option)
+    } \
+    -shell-script-candidates %{
+        case "${kak_token_to_complete}" in
+            0) ;;
+            *) find -L \
+                "${kak_config}/autoload/" \
+                "${kak_runtime}/doc/" \
+                "${kak_runtime}/rc/" \
+                -type f -name "*.asciidoc" 2>/dev/null |
+                sed 's,.*/,,; s/\.[^.]*$//';;
         esac
     } doc-search %{
     set-option global doc_search_matches
@@ -294,5 +293,4 @@
     }
 
     delete-buffer!
-}
->>>>>>> ad7176ec
+}