# http://fishshell.com
# ‾‾‾‾‾‾‾‾‾‾‾‾‾‾‾‾‾‾‾‾

# Detection
# ‾‾‾‾‾‾‾‾‾

hook global BufSetOption mimetype=text/x-fish %{
    set buffer filetype fish
}

hook global BufCreate .*[.](fish) %{
    set buffer filetype fish
}

# Highlighters
# ‾‾‾‾‾‾‾‾‾‾‾‾

addhl -group / regions -default code fish \
    double_string '"' (?<!\\)(\\\\)*"  '' \
    single_string "'" "'"              '' \
    comment       '#' '$'              ''

addhl -group /fish/double_string fill string
addhl -group /fish/double_string regex (\$\w+)|(\{\$\w+\}) 0:identifier
addhl -group /fish/single_string fill string
addhl -group /fish/comment       fill comment

addhl -group /fish/code regex (\$\w+)|(\{\$\w+\}) 0:identifier

# Command names are collected using `builtin --names` and 'eval' from `functions --names`
addhl -group /fish/code regex \b(and|begin|bg|bind|block|break|breakpoint|builtin|case|cd|command|commandline|complete|contains|continue|count|echo|else|emit|end|eval|exec|exit|fg|for|function|functions|history|if|jobs|not|or|printf|pwd|random|read|return|set|set_color|source|status|switch|test|ulimit|while)\b 0:keyword

# Commands
# ‾‾‾‾‾‾‾‾

def -hidden _fish_filter_around_selections %{
    eval -no-hooks -draft -itersel %{
        # remove trailing white spaces
        try %{ exec -draft <a-x>s\h+$<ret>d }
    }
}

def -hidden _fish_indent_on_char %{
    eval -no-hooks -draft -itersel %{
        # align middle and end structures to start and indent when necessary
        try %{ exec -draft <a-x><a-k>^\h*(else)$<ret><a-\;><a-?>^\h*(if)<ret>s\A|\Z<ret>'<a-&> }
        try %{ exec -draft <a-x><a-k>^\h*(end)$<ret><a-\;><a-?>^\h*(begin|for|function|if|switch|while)<ret>s\A|\Z<ret>'<a-&> }
        try %{ exec -draft <a-x><a-k>^\h*(case)$<ret><a-\;><a-?>^\h*(switch)<ret>s\A|\Z<ret>'<a-&>'<space><a-gt> }
    }
}

def -hidden _fish_indent_on_new_line %{
    eval -no-hooks -draft -itersel %{
        # preserve previous line indent
        try %{ exec -draft <space>K<a-&> }
        # filter previous line
        try %{ exec -draft k:_fish_filter_around_selections<ret> }
        # indent after start structure
        try %{ exec -draft kx<a-k>^\h*(begin|case|else|for|function|if|switch|while)\b<ret>j<a-gt> }
    }
}

def -hidden _fish_insert_on_new_line %{
    eval -no-hooks -draft -itersel %{
        # copy _#_ comment prefix and following white spaces
        try %{ exec -draft kxs^\h*\K#\h*<ret>yjp }
        # wisely add end structure
        eval -save-regs x %{
            try %{ exec -draft kxs^\h+<ret>"xy } catch %{ reg x '' }
            try %{ exec -draft kx<a-k>^<c-r>x(begin|for|function|if|switch|while)<ret>j<a-a>iX<a-\;>K<a-K>^<c-r>x(begin|for|function|if|switch|while).*\n<c-r>xend$<ret>jxypjaend<esc><a-lt> }
        }
    }
}

# Initialization
# ‾‾‾‾‾‾‾‾‾‾‾‾‾‾

hook -group fish-highlight global WinSetOption filetype=fish %{ addhl ref fish }

<<<<<<< HEAD
hook global WinSetOption filetype=fish %{
    hook window InsertEnd  .* -group fish-hooks  _fish_filter_around_selections
=======
>>>>>>> 5c4eda5b
    hook window InsertChar .* -group fish-indent _fish_indent_on_char
    hook window InsertChar \n -group fish-indent _fish_indent_on_new_line
    hook window InsertChar \n -group fish-insert _fish_insert_on_new_line
}

hook -group fish-highlight global WinSetOption filetype=(?!fish).* %{ rmhl fish }

hook global WinSetOption filetype=(?!fish).* %{
    rmhooks window fish-indent
    rmhooks window fish-insert
}<|MERGE_RESOLUTION|>--- conflicted
+++ resolved
@@ -77,11 +77,7 @@
 
 hook -group fish-highlight global WinSetOption filetype=fish %{ addhl ref fish }
 
-<<<<<<< HEAD
 hook global WinSetOption filetype=fish %{
-    hook window InsertEnd  .* -group fish-hooks  _fish_filter_around_selections
-=======
->>>>>>> 5c4eda5b
     hook window InsertChar .* -group fish-indent _fish_indent_on_char
     hook window InsertChar \n -group fish-indent _fish_indent_on_new_line
     hook window InsertChar \n -group fish-insert _fish_insert_on_new_line
