hook global BufCreate .*(COMMIT_EDITMSG|MERGE_MSG) %{
    set-option buffer filetype git-commit
}

hook global BufCreate .*/NOTES_EDITMSG %{
    set-option buffer filetype git-notes
}

hook global BufCreate .*(\.gitconfig|git/config) %{
    set-option buffer filetype ini
}

hook -group git-commit-highlight global WinSetOption filetype=git-commit %{
    add-highlighter window/git-commit-highlight regions
    add-highlighter window/git-commit-highlight/diff region '^diff --git' '^(?=diff --git)' ref diff # highlight potential diffs from the -v option
    add-highlighter window/git-commit-highlight/comments region '^\h*#' '$' group
    add-highlighter window/git-commit-highlight/comments/ fill cyan,default
    add-highlighter window/git-commit-highlight/comments/ regex "\b(?:(modified)|(deleted)|(new file)|(renamed|copied)):([^\n]*)$" 1:yellow 2:red 3:green 4:blue 5:magenta

<<<<<<< HEAD
    hook -once -always window WinSetOption filetype=.* %{ remove-highlighter window/git-commit-highlight }
}
=======
hook -group git-commit-highlight global WinSetOption filetype=git-notes %{
    add-highlighter window/git-notes-highlight regex '^\h*#[^\n]*$' 0:cyan
}

hook -group git-commit-highlight global WinSetOption filetype=(?!git-commit).* %{ remove-highlighter window/git-commit-highlight }
>>>>>>> 7dd81ec5

hook -group git-commit-highlight global WinSetOption filetype=(?!git-notes).* %{ remove-highlighter window/git-notes-highlight }

hook global BufCreate .*git-rebase-todo %{
    set-option buffer filetype git-rebase
}

hook -group git-rebase-highlight global WinSetOption filetype=git-rebase %{
    add-highlighter window/git-rebase-highlight group
    add-highlighter window/git-rebase-highlight/ regex "#[^\n]*\n" 0:cyan,default
    add-highlighter window/git-rebase-highlight/ regex "^(pick|edit|reword|squash|fixup|exec|break|drop|label|reset|merge|[persfxbdltm]) (\w+)" 1:green 2:magenta

    hook -once -always window WinSetOption filetype=.* %{ remove-highlighter window/git-rebase-highlight }
}<|MERGE_RESOLUTION|>--- conflicted
+++ resolved
@@ -17,18 +17,15 @@
     add-highlighter window/git-commit-highlight/comments/ fill cyan,default
     add-highlighter window/git-commit-highlight/comments/ regex "\b(?:(modified)|(deleted)|(new file)|(renamed|copied)):([^\n]*)$" 1:yellow 2:red 3:green 4:blue 5:magenta
 
-<<<<<<< HEAD
     hook -once -always window WinSetOption filetype=.* %{ remove-highlighter window/git-commit-highlight }
 }
-=======
+
 hook -group git-commit-highlight global WinSetOption filetype=git-notes %{
     add-highlighter window/git-notes-highlight regex '^\h*#[^\n]*$' 0:cyan
+
+    hook -once -always window WinSetOption filetype=.* %{ remove-highlighter window/git-notes-highlight }
 }
 
-hook -group git-commit-highlight global WinSetOption filetype=(?!git-commit).* %{ remove-highlighter window/git-commit-highlight }
->>>>>>> 7dd81ec5
-
-hook -group git-commit-highlight global WinSetOption filetype=(?!git-notes).* %{ remove-highlighter window/git-notes-highlight }
 
 hook global BufCreate .*git-rebase-todo %{
     set-option buffer filetype git-rebase
