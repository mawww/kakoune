hook global BufCreate .*\.(cc|cpp|cxx|C|hh|hpp|hxx|H)$ %{
    set buffer filetype cpp
}

hook global BufSetOption filetype=c\+\+ %{
    set buffer filetype cpp
}

hook global BufCreate .*\.c$ %{
    set buffer filetype c
}

hook global BufCreate .*\.h$ %{
    try %{
        exec -draft %{%s\b::\b|\btemplate\h*<lt>|\bclass\h+\w+|\b(typename|namespace)\b|\b(public|private|protected)\h*:<ret>}
        set buffer filetype cpp
    } catch %{
        set buffer filetype c
    }
}

hook global BufCreate .*\.m %{
    set buffer filetype objc
}

def -hidden c-family-trim-autoindent %[ eval -draft -itersel %[
    # remove the line if it's empty when leaving the insert mode
    try %[ exec <a-x> 1s^(\h+)$<ret> d ]
] ]

def -hidden c-family-indent-on-newline %< eval -draft -itersel %<
    exec \;
    try %<
        # if previous line closed a paren, copy indent of the opening paren line
        exec -draft k<a-x> 1s(\))(\h+\w+)*\h*(\;\h*)?$<ret> m<a-\;>J s\`|.\'<ret> 1<a-&>
    > catch %<
        # else indent new lines with the same level as the previous one
        exec -draft K <a-&>
    >
    # remove previous empty lines resulting from the automatic indent
    try %< exec -draft k <a-x> <a-k>^\h+$<ret> Hd >
    # indent after an opening brace
    try %< exec -draft k <a-x> s\{\h*$<ret> j <a-gt> >
    # indent after a label
    try %< exec -draft k <a-x> s[a-zA-Z0-9_-]+:\h*$<ret> j <a-gt> >
    # indent after a statement not followed by an opening brace
    try %< exec -draft k <a-x> <a-k>\b(if|else|for|while)\h*\(.+?\)\h*$<ret> j <a-gt> >
    # align to the opening parenthesis or opening bracket (whichever is first)
    # on a previous line if its followed by text on the same line
    try %< eval -draft %<
        try %< exec [bZ<a-\;>[B<a-z><gt> > catch %< exec [B >
        exec <a-k>\`[{(][^\n]+\n[^\n]*\n?\'<ret> L s\`|.\'<ret> &
     > >
> >

def -hidden c-family-indent-on-opening-curly-brace %[
    # align indent with opening paren when { is entered on a new line after the closing paren
    try %[ exec -draft -itersel h<a-F>)M <a-k> \`\(.*\)\h*\n\h*\{\' <ret> s \`|.\' <ret> 1<a-&> ]
]

def -hidden c-family-indent-on-closing-curly-brace %[
    # align to opening curly brace when alone on a line
    try %[ exec -itersel -draft <a-h><a-:><a-k>^\h+\}$<ret>hms\`|.\'<ret>1<a-&> ]
]

def -hidden c-family-insert-on-closing-curly-brace %[
    # add a semicolon after a closing brace if part of a class, union or struct definition
    try %[ exec -itersel -draft hm<a-x>B<a-x><a-k>\`\h*(class|struct|union)<ret> a\;<esc> ]
]

def -hidden c-family-insert-on-newline %[ eval -draft %[
    exec \;
    try %[
        eval -draft %[
            # copy the commenting prefix
            exec -save-regs '' k <a-x>1s^\h*(//+\h*)<ret> y
            try %[
                # if the previous comment isn't empty, create a new one
                exec <a-x><a-K>^\h*//+\h*$<ret> j<a-x>s^\h*<ret>P
            ] catch %[
                # if there is no text in the previous comment, remove it completely
                exec d
            ]
        ]
    ]
    try %[
        # if the previous line isn't within a comment scope, break
        exec -draft k<a-x> <a-k>^(\h*/\*|\h+\*(?!/))<ret>

        # find comment opening, validate it was not closed, and check its using star prefixes
        exec -draft <a-?>/\*<ret><a-H> <a-K>\*/<ret> <a-k>\`\h*/\*([^\n]*\n\h*\*)*[^\n]*\n\h*.\'<ret>

        try %[
            # if the previous line is opening the comment, insert star preceeded by space
            exec -draft k<a-x><a-k>^\h*/\*<ret>
            exec -draft i<space>*<space><esc>
        ] catch %[
           try %[
                # if the next line is a comment line insert a star
                exec -draft j<a-x><a-k>^\h+\*<ret>
                exec -draft i*<space><esc>
            ] catch %[
                try %[
                    # if the previous line is an empty comment line, close the comment scope
                    exec -draft k<a-x><a-k>^\h+\*\h+$<ret> <a-x>1s\*(\h*)<ret>c/<esc>
                ] catch %[
                    # if the previous line is a non-empty comment line, add a star
                    exec -draft i*<space><esc>
                ]
            ]
        ]

        # trim trailing whitespace on the previous line
        try %[ exec -draft 1s(\h+)$<ret>d ]
        # align the new star with the previous one
        exec J<a-x>1s^[^*]*(\*)<ret>&
    ]
] ]

# Regions definition are the same between c++ and objective-c
%sh{
    for ft in c cpp objc; do
        if [ "${ft}" = "objc" ]; then
            maybe_at='@?'
        else
            maybe_at=''
        fi

        printf %s\\n '
            add-highlighter -group / regions -default code FT \
                string %{MAYBEAT(?<!QUOTE)"} %{(?<!\\)(\\\\)*"} "" \
                comment /\* \*/ "" \
                comment // $ "" \
                disabled ^\h*?#\h*if\h+(0|FALSE)\b "#\h*(else|elif|endif)" "#\h*if(def)?" \
                macro %{^\h*?\K#} %{(?<!\\)\n} ""

            add-highlighter -group /FT/string fill string
            add-highlighter -group /FT/comment fill comment
            add-highlighter -group /FT/disabled fill rgb:666666
            add-highlighter -group /FT/macro fill meta
            add-highlighter -group /FT/macro regex ^\h*#include\h+(\S*) 1:module
            ' | sed -e "s/FT/${ft}/g; s/QUOTE/'/g; s/MAYBEAT/${maybe_at}/;"
    done
}

# c specific
add-highlighter -group /c/code regex %{\b-?(0x[0-9a-fA-F]+|\d+)[fdiu]?|'((\\.)?|[^'\\])'} 0:value
%sh{
    # Grammar
    keywords="while|for|if|else|do|switch|case|default|goto|asm|break|continue|return|sizeof"
    attributes="const|auto|register|inline|static|volatile|struct|enum|union|typedef|extern|restrict"
    types="void|char|short|int|long|signed|unsigned|float|double|size_t"
    values="NULL"

    # Add the language's grammar to the static completion list
    printf %s\\n "hook global WinSetOption filetype=c %{
        set window static_words '${keywords}:${attributes}:${types}:${values}'
    }" | sed 's,|,:,g'

    # Highlight keywords
    printf %s "
        add-highlighter -group /c/code regex \b(${keywords})\b 0:keyword
        add-highlighter -group /c/code regex \b(${attributes})\b 0:attribute
        add-highlighter -group /c/code regex \b(${types})\b 0:type
        add-highlighter -group /c/code regex \b(${values})\b 0:value
    "
}

# c++ specific
add-highlighter -group /cpp/code regex %{\b-?(0x[0-9a-fA-F]+|\d+)[fdiu]?|'((\\.)?|[^'\\])'} 0:value

%sh{
    # Grammar
    keywords="while|for|if|else|do|switch|case|default|goto|asm|break|continue"
    keywords="${keywords}|return|using|try|catch|throw|new|delete|and|and_eq|or"
    keywords="${keywords}|or_eq|not|operator|explicit|reinterpret_cast"
    keywords="${keywords}|const_cast|static_cast|dynamic_cast|sizeof|alignof"
    keywords="${keywords}|alignas|decltype"
    attributes="const|constexpr|mutable|auto|noexcept|namespace|inline|static"
    attributes="${attributes}|volatile|class|struct|enum|union|public|protected"
    attributes="${attributes}|private|template|typedef|virtual|friend|extern"
    attributes="${attributes}|typename|override|final"
    types="void|char|short|int|long|signed|unsigned|float|double|size_t|bool"
    values="this|true|false|NULL|nullptr"

    # Add the language's grammar to the static completion list
    printf %s\\n "hook global WinSetOption filetype=cpp %{
        set window static_words '${keywords}:${attributes}:${types}:${values}'
    }" | sed 's,|,:,g'

    # Highlight keywords
    printf %s "
        add-highlighter -group /cpp/code regex \b(${keywords})\b 0:keyword
        add-highlighter -group /cpp/code regex \b(${attributes})\b 0:attribute
        add-highlighter -group /cpp/code regex \b(${types})\b 0:type
        add-highlighter -group /cpp/code regex \b(${values})\b 0:value
    "
}

# c and c++ compiler macros
%sh{
    builtin_macros="__cplusplus|__STDC_HOSTED__|__FILE__|__LINE__|__DATE__|__TIME__|__STDCPP_DEFAULT_NEW_ALIGNMENT__"

    printf %s "
        add-highlighter -group /c/code regex \b(${builtin_macros})\b 0:builtin
        add-highlighter -group /cpp/code regex \b(${builtin_macros})\b 0:builtin
    "
}

# objective-c specific
add-highlighter -group /objc/code regex %{\b-?\d+[fdiu]?|'((\\.)?|[^'\\])'} 0:value

%sh{
    # Grammar
    keywords="while|for|if|else|do|switch|case|default|goto|break|continue|return"
    attributes="const|auto|inline|static|volatile|struct|enum|union|typedef"
    attributes="${attributes}|extern|__block|nonatomic|assign|copy|strong"
    attributes="${attributes}|retain|weak|readonly|IBAction|IBOutlet"
    types="void|char|short|int|long|signed|unsigned|float|bool|size_t"
    types="${types}|instancetype|BOOL|NSInteger|NSUInteger|CGFloat|NSString"
    values="self|nil|id|super|TRUE|FALSE|YES|NO|NULL"
    decorators="property|synthesize|interface|implementation|protocol|end"
    decorators="${decorators}|selector|autoreleasepool|try|catch|class|synchronized"

    # Add the language's grammar to the static completion list
    printf %s\\n "hook global WinSetOption filetype=objc %{
        set window static_words '${keywords}:${attributes}:${types}:${values}:${decorators}'
    }" | sed 's,|,:,g'

    # Highlight keywords
    printf %s "
        add-highlighter -group /objc/code regex \b(${keywords})\b 0:keyword
        add-highlighter -group /objc/code regex \b(${attributes})\b 0:attribute
        add-highlighter -group /objc/code regex \b(${types})\b 0:type
        add-highlighter -group /objc/code regex \b(${values})\b 0:value
        add-highlighter -group /objc/code regex @(${decorators})\b 0:attribute
    "
}

hook global WinSetOption filetype=(c|cpp|objc) %[
    try %{ # we might be switching from one c-family language to another
        remove-hooks window c-family-hooks
        remove-hooks window c-family-indent
    }

    hook -group c-family-indent window InsertEnd .* c-family-trim-autoindent
    hook -group c-family-insert window InsertChar \n c-family-insert-on-newline
    hook -group c-family-indent window InsertChar \n c-family-indent-on-newline
    hook -group c-family-indent window InsertChar \{ c-family-indent-on-opening-curly-brace
    hook -group c-family-indent window InsertChar \} c-family-indent-on-closing-curly-brace
    hook -group c-family-insert window InsertChar \} c-family-insert-on-closing-curly-brace

    alias window alt c-family-alternative-file
]

hook global WinSetOption filetype=(?!(c|cpp|objc)$).* %[
    remove-hooks window c-family-hooks
    remove-hooks window c-family-indent
    remove-hooks window c-family-insert

    unalias window alt c-family-alternative-file
]

hook -group c-highlight global WinSetOption filetype=c %[ add-highlighter ref c ]
hook -group c-highlight global WinSetOption filetype=(?!c$).* %[ remove-highlighter c ]

hook -group cpp-highlight global WinSetOption filetype=cpp %[ add-highlighter ref cpp ]
hook -group cpp-highlight global WinSetOption filetype=(?!cpp$).* %[ remove-highlighter cpp ]

hook -group objc-highlight global WinSetOption filetype=objc %[ add-highlighter ref objc ]
hook -group objc-highlight global WinSetOption filetype=(?!objc$).* %[ remove-highlighter objc ]

decl -docstring %{control the type of include guard to be inserted in empty headers
Can be one of the following:
 ifdef: old style ifndef/define guard
 pragma: newer type of guard using "pragma once"} \
    str c_include_guard_style "ifdef"

def -hidden c-family-insert-include-guards %{
    %sh{
        case "${kak_opt_c_include_guard_style}" in
            ifdef)
                echo 'exec ggi<c-r>%<ret><esc>ggxs\.<ret>c_<esc><space>A_INCLUDED<esc>ggxyppI#ifndef<space><esc>jI#define<space><esc>jI#endif<space>//<space><esc>O<esc>'
                ;;
            pragma)
                echo 'exec ggi#pragma<space>once<esc>'
                ;;
            *);;
        esac
    }
}

hook global BufNewFile .*\.(h|hh|hpp|hxx|H) c-family-insert-include-guards

<<<<<<< HEAD
decl str-list alt_dirs ".:.."
=======
decl -docstring "semi-colon separated list of path in which header files will be looked for" \
    str-list alt_dirs ".;.."
>>>>>>> b9cdccd5

def c-family-alternative-file -docstring "Jump to the alternate file (header/implementation)" %{ %sh{
    alt_dirs=$(printf %s\\n "${kak_opt_alt_dirs}" | tr ':' '\n')
    file="${kak_buffile##*/}"
    file_noext="${file%.*}"
    dir=$(dirname "${kak_buffile}")

    case ${file} in
        *.c|*.cc|*.cpp|*.cxx|*.C|*.inl|*.m)
            for alt_dir in ${alt_dirs}; do
                for ext in h hh hpp hxx H; do
                    altname="${dir}/${alt_dir}/${file_noext}.${ext}"
                    if [ -f ${altname} ]; then
                        printf 'edit %%{%s}\n' "${altname}"
                        exit
                    fi
                done
            done
        ;;
        *.h|*.hh|*.hpp|*.hxx|*.H)
            for alt_dir in ${alt_dirs}; do
                for ext in c cc cpp cxx C m; do
                    altname="${dir}/${alt_dir}/${file_noext}.${ext}"
                    if [ -f ${altname} ]; then
                        printf 'edit %%{%s}\n' "${altname}"
                        exit
                    fi
                done
            done
        ;;
        *)
            echo "echo -color Error 'extension not recognized'"
            exit
        ;;
    esac
    echo "echo -color Error 'alternative file not found'"
}}<|MERGE_RESOLUTION|>--- conflicted
+++ resolved
@@ -292,12 +292,8 @@
 
 hook global BufNewFile .*\.(h|hh|hpp|hxx|H) c-family-insert-include-guards
 
-<<<<<<< HEAD
-decl str-list alt_dirs ".:.."
-=======
-decl -docstring "semi-colon separated list of path in which header files will be looked for" \
-    str-list alt_dirs ".;.."
->>>>>>> b9cdccd5
+decl -docstring "colon separated list of path in which header files will be looked for" \
+    str-list alt_dirs ".:.."
 
 def c-family-alternative-file -docstring "Jump to the alternate file (header/implementation)" %{ %sh{
     alt_dirs=$(printf %s\\n "${kak_opt_alt_dirs}" | tr ':' '\n')
