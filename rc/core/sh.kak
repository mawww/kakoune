--- conflicted
+++ resolved
@@ -1,10 +1,5 @@
-<<<<<<< HEAD
 hook global BufCreate .*\.(z|ba|c|k|mk)?sh(rc|_profile)? %{
-    set buffer filetype sh
-=======
-hook global BufCreate .*\.(z|ba|c|k)?sh(rc|_profile)? %{
     set-option buffer filetype sh
->>>>>>> 9127ed0d
 }
 
 add-highlighter shared/ regions -default code -match-capture sh \
