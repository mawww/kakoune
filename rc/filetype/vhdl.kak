--- conflicted
+++ resolved
@@ -98,11 +98,7 @@
         file_open_state file_origin_kind
         integer natural positive
         line line_vector
-<<<<<<< HEAD
-        real
-=======
         real real_vector
->>>>>>> 753483f4
         std_logic std_logic_vector
         std_ulogic std_ulogic_vector
         side
