--- conflicted
+++ resolved
@@ -137,37 +137,27 @@
 add-highlighter shared/org/inline/text/timestamp_inactive dynregex "\[%opt{org_timestamp}(--%opt{org_timestamp})?\]" 0:comment
 
 # Markup
-<<<<<<< HEAD
 ## FORMAT: PRE MARKER CONTENTS MARKER POST
 ## PRE: whitespace `(`, `{`, `'`, `"` or beginning of the line
 ## MARKER: `/`, `+`, `=`, `~`, `_`, or `$`
 ## CONTENTS FORMAT: BORDER BODY BORDER
 ## BORDER: any non-whitespace, and not `,` `'` or `"`
 ## BODY: any character, can't be longer than tho lines
-add-highlighter shared/org/inline/text/italic         regex "(^|[\h({'i""])([/][^\h,'""][^\n]*?\n?[^\n]*[^\h,'""][/])\W" 2:italic
-add-highlighter shared/org/inline/text/strikethrough  regex "(^|[\h({'i""])([+][^\h,'""][^\n]*?\n?[^\n]*[^\h,'""][+])\W" 2:strikethrough
-add-highlighter shared/org/inline/text/verbatim       regex "(^|[\h({'i""])([=][^\h,'""][^\n]*?\n?[^\n]*[^\h,'""][=])\W" 2:meta
-add-highlighter shared/org/inline/text/code           regex "(^|[\h({'i""])([~][^\h,'""][^\n]*?\n?[^\n]*[^\h,'""][~])\W" 2:mono
-add-highlighter shared/org/inline/text/inline-math    regex "(^|[\h({'i""])([$][^\h,'""][^\n]*?\n?[^\n]*[^\h,'""][$])\W" 2:mono
-add-highlighter shared/org/inline/text/underlined     regex "(^|[\h({'i""])([_][^\h,'""][^\n]*?\n?[^\n]*[^\h,'""][_])\W" 2:underline
-
-add-highlighter shared/org/inline/text/date           regex "(?:^|\h)([\[][^\s][^\n]*?[^\s]*?[\]])\W" 0:variable
-add-highlighter shared/org/inline/text/link           regex "(?:^|\h)([\[]{2}[^\n]*?[\]]{2})\W"       0:link
-=======
-add-highlighter shared/org/inline/text/italic         regex "(^|\h)([/]\S[^\n]*?\n?[^\n]*?[/])\W"     2:italic
-add-highlighter shared/org/inline/text/strikethrough  regex "(^|\h)([+]\S[^\n]*?\n?[^\n]*?[+])\W"     2:strikethrough
-add-highlighter shared/org/inline/text/verbatim       regex "(^|\h)([=]\S[^\n]*?\n?[^\n]*?[=])\W"     2:meta
-add-highlighter shared/org/inline/text/code           regex "(^|\h)([~]\S[^\n]*?\n?[^\n]*?[~])\W"     2:mono
-add-highlighter shared/org/inline/text/inline-math    regex "(^|\h)([$]\S[^\n]*?\n?[^\n]*?[$])\W"     2:mono
-add-highlighter shared/org/inline/text/underlined     regex "(^|\h)([_]\S[^\n]*?\n?[^\n]*?[_])\W"     2:underline
-add-highlighter shared/org/inline/text/date           regex "[\[][^\s][^\n]*?[^\s]*?[\]]"             0:variable
-add-highlighter shared/org/inline/text/link           regex "[\[]{2}[^\n]*?[\]]{2}"                   0:link
->>>>>>> 9c35e3fe
-add-highlighter shared/org/inline/text/drawer         regex "^\h*([:][^\s][^\n]*?[^\s]*?[:])\W"       1:keyword
+## POST: a whitespace character, `-`, `.`, `,`, `:`, `!`, `?`, `'`, `)`, `}`
+add-highlighter shared/org/inline/text/italic         regex "(^|[\h({'i""])([/][^\h,'""][^\n]*?\n?[^\n]*[^\h,'""][/])[\s.,:!?')}]" 2:italic
+add-highlighter shared/org/inline/text/strikethrough  regex "(^|[\h({'i""])([+][^\h,'""][^\n]*?\n?[^\n]*[^\h,'""][+])[\s.,:!?')}]" 2:strikethrough
+add-highlighter shared/org/inline/text/verbatim       regex "(^|[\h({'i""])([=][^\h,'""][^\n]*?\n?[^\n]*[^\h,'""][=])[\s.,:!?')}]" 2:meta
+add-highlighter shared/org/inline/text/code           regex "(^|[\h({'i""])([~][^\h,'""][^\n]*?\n?[^\n]*[^\h,'""][~])[\s.,:!?')}]" 2:mono
+add-highlighter shared/org/inline/text/inline-math    regex "(^|[\h({'i""])([$][^\h,'""][^\n]*?\n?[^\n]*[^\h,'""][$])[\s.,:!?')}]" 2:mono
+add-highlighter shared/org/inline/text/underlined     regex "(^|[\h({'i""])([_][^\h,'""][^\n]*?\n?[^\n]*[^\h,'""][_])[\s.,:!?')}]" 2:underline
 
 ## bold is kinda tricky because we need to HL everything but headings, so it's split up on several regexps
-add-highlighter shared/org/inline/text/bold           regex "(?:^|\h)([*][^*\s][^\n]*?(\n{1})?[^\n]*?[*])\W|([*]{3,})\n|\h([*]{3})[^*\w]" 1:bold
+add-highlighter shared/org/inline/text/bold regex "(?:^|[\h({'i""])([*][^\h,'""*][^\n]*?(\n{1})?[^\n]*?[*])\W|([*]{3,})\n|\h([*]{3})[\s.,:!?')}]" 1:bold
 
+add-highlighter shared/org/inline/text/link     regex "(?:^|\h)([\[]{2}[^\n]*?[\]]{2})\W" 0:link
+add-highlighter shared/org/inline/text/drawer   regex "^\h*([:][^\s][^\n]*?[^\s]*?[:])\W" 1:keyword
+
+# LaTeX
 add-highlighter shared/org/math1 region '[$]{2}' '[$]{2}' fill mono
 add-highlighter shared/org/math2 region '\\\['   '\\\]'   fill mono
 add-highlighter shared/org/math3 region '\\\('   '\\\)'   fill mono
