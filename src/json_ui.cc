#include "json_ui.hh"

#include "display_buffer.hh"
#include "event_manager.hh"
#include "exception.hh"
#include "file.hh"
#include "json.hh"
#include "keys.hh"
#include "ranges.hh"
#include "string_utils.hh"
#include "format.hh"

#include <cstdio>
#include <utility>

#include <unistd.h>

namespace Kakoune
{

struct invalid_rpc_request : runtime_error {
    invalid_rpc_request(const String& message)
        : runtime_error(format("invalid json rpc request ({})", message)) {}
};

String to_json(Color color)
{
    if (color.color == Kakoune::Color::RGB)
    {
        char buffer[10];
        format_to(buffer, R"("#{:02}{:02}{:02}")", hex(color.r), hex(color.g), hex(color.b));
        return buffer;
    }
    return to_json(to_string(color));
}

String to_json(Attribute attributes)
{
    struct Attr { Attribute attr; StringView name; }
    attrs[] {
        { Attribute::Underline, "underline" },
        { Attribute::CurlyUnderline, "curly_underline" },
        { Attribute::DoubleUnderline, "double_underline" },
        { Attribute::Reverse, "reverse" },
        { Attribute::Blink, "blink" },
        { Attribute::Bold, "bold" },
        { Attribute::Dim, "dim" },
        { Attribute::Italic, "italic" },
        { Attribute::FinalFg, "final_fg" },
        { Attribute::FinalBg, "final_bg" },
        { Attribute::FinalAttr, "final_attr" },
        { Attribute::Strikethrough, "strikethrough" },
    };

    return "[" + join(attrs |
                      filter([=](const Attr& a) { return attributes & a.attr; }) |
                      transform([](const Attr& a) { return to_json(a.name); }),
                      ',', false) + "]";
}

String to_json(Face face)
{
    return format(R"(\{ "fg": {}, "bg": {}, "underline": {}, "attributes": {} })",
                  to_json(face.fg), to_json(face.bg), to_json(face.underline), to_json(face.attributes));
}

String to_json(const DisplayAtom& atom)
{
    return format(R"(\{ "face": {}, "contents": {} })", to_json(atom.face), to_json(atom.content()));
}

String to_json(const DisplayLine& line)
{
    return to_json(line.atoms());
}

String to_json(ColumnCount column)
{
    return format("{}", column);
}

String to_json(DisplayCoord coord)
{
    return format(R"(\{ "line": {}, "column": {} })", coord.line, coord.column);
}

String to_json(MenuStyle style)
{
    switch (style)
    {
        case MenuStyle::Prompt: return R"("prompt")";
        case MenuStyle::Search: return R"("search")";
        case MenuStyle::Inline: return R"("inline")";
    }
    return "";
}

String to_json(InfoStyle style)
{
    switch (style)
    {
        case InfoStyle::Prompt: return R"("prompt")";
        case InfoStyle::Inline: return R"("inline")";
        case InfoStyle::InlineAbove: return R"("inlineAbove")";
        case InfoStyle::InlineBelow: return R"("inlineBelow")";
        case InfoStyle::MenuDoc: return R"("menuDoc")";
        case InfoStyle::Modal: return R"("modal")";
    }
    return "";
}

String concat()
{
    return "";
}

template<typename First, typename... Args>
String concat(First&& first, Args&&... args)
{
    if (sizeof...(Args) != 0)
        return to_json(first) + ", " + concat(args...);
    return to_json(first);
}

template<typename... Args>
void rpc_call(StringView method, Args&&... args)
{
    auto q = format(R"(\{ "jsonrpc": "2.0", "method": "{}", "params": [{}] }{})",
                    method, concat(std::forward<Args>(args)...), "\n");

    write(1, q);
}

JsonUI::JsonUI()
    : m_stdin_watcher{0, FdEvents::Read, EventMode::Urgent,
                      [this](FDWatcher&, FdEvents, EventMode mode) {
        parse_requests(mode);
      }}, m_dimensions{24, 80}
{
    set_signal_handler(SIGINT, SIG_DFL);
}

<<<<<<< HEAD
void JsonUI::draw(const DisplayBuffer& display_buffer,
                  const Range<LineCount> range,
                  const LineCount buffer_line_count,
                  const Vector<LineCount> selection_lines,
                  const Face& default_face,
                  const Face& padding_face,
                  const Face& scroll_bar_gutter_face,
                  const Face& scroll_bar_handle_face)
{
    rpc_call("draw", display_buffer.lines(), range.begin, range.end, buffer_line_count, selection_lines, default_face, padding_face, scroll_bar_gutter_face, scroll_bar_handle_face);
=======
void JsonUI::draw(const DisplayBuffer& display_buffer, DisplayCoord cursor_pos,
                  const Face& default_face, const Face& padding_face)
{
    rpc_call("draw", display_buffer.lines(), cursor_pos, default_face, padding_face);
>>>>>>> 8157d89a
}

void JsonUI::draw_status(const DisplayLine& prompt,
                         const DisplayLine& content,
                         const ColumnCount cursor_pos,
                         const DisplayLine& mode_line,
                         const Face& default_face)
{
    rpc_call("draw_status", prompt, content, cursor_pos, mode_line, default_face);
}


void JsonUI::menu_show(ConstArrayView<DisplayLine> items,
                       DisplayCoord anchor, Face fg, Face bg,
                       MenuStyle style)
{
    rpc_call("menu_show", items, anchor, fg, bg, style);
}

void JsonUI::menu_select(int selected)
{
    rpc_call("menu_select", selected);
}

void JsonUI::menu_hide()
{
    rpc_call("menu_hide");
}

void JsonUI::info_show(const DisplayLine& title, const DisplayLineList& content,
                       DisplayCoord anchor, Face face,
                       InfoStyle style)
{
    rpc_call("info_show", title, content, anchor, face, style);
}

void JsonUI::info_hide()
{
    rpc_call("info_hide");
}

void JsonUI::refresh(bool force)
{
    rpc_call("refresh", force);
}

void JsonUI::set_ui_options(const Options& options)
{
    rpc_call("set_ui_options", options);
}

DisplayCoord JsonUI::dimensions()
{
    return m_dimensions;
}

void JsonUI::set_on_key(OnKeyCallback callback)
{
    m_on_key = std::move(callback);
}

void JsonUI::set_on_paste(OnPasteCallback callback)
{
    m_on_paste = std::move(callback);
}

void JsonUI::eval_json(const Value& json)
{
    if (not json.is_a<JsonObject>())
        throw invalid_rpc_request("request is not an object");

    const JsonObject& object = json.as<JsonObject>();
    auto json_it = object.find("jsonrpc"_sv);
    if (json_it == object.end() or
        not json_it->value.is_a<String>() or
        json_it->value.as<String>() != "2.0")
        throw invalid_rpc_request("only protocol '2.0' is supported");
    else if (not json_it->value.is_a<String>())
        throw invalid_rpc_request("'jsonrpc' is not a string");

    auto method_it = object.find("method"_sv);
    if (method_it == object.end())
        throw invalid_rpc_request("method missing");
    else if (not method_it->value.is_a<String>())
        throw invalid_rpc_request("'method' is not a string");
    StringView method = method_it->value.as<String>();

    auto params_it = object.find("params"_sv);
    if (params_it == object.end())
        throw invalid_rpc_request("params missing");
    else if (not params_it->value.is_a<JsonArray>())
        throw invalid_rpc_request("'params' is not an array");
    const JsonArray& params = params_it->value.as<JsonArray>();

    if (method == "keys")
    {
        for (auto& key_val : params)
        {
            if (not key_val.is_a<String>())
                throw invalid_rpc_request("'keys' is not an array of strings");

            for (auto& key : parse_keys(key_val.as<String>()))
                m_on_key(key);
        }
    }
    else if (method == "mouse_move")
    {
        if (params.size() != 2)
            throw invalid_rpc_request("mouse coordinates not specified");

        if (not params[0].is_a<int>() or not params[1].is_a<int>())
            throw invalid_rpc_request("mouse coordinates are not integers");

        m_on_key({Key::Modifiers::MousePos, encode_coord({params[0].as<int>(), params[1].as<int>()})});
    }
    else if (method == "mouse_press" or method == "mouse_release")
    {
        if (params.size() != 3)
            throw invalid_rpc_request("mouse button/coordinates not specified");

        if (not params[0].is_a<String>())
            throw invalid_rpc_request("mouse button is not a string");
        if (not params[1].is_a<int>() or not params[2].is_a<int>())
            throw invalid_rpc_request("mouse coordinates are not integers");

        auto event = method == "mouse_press" ? Key::Modifiers::MousePress : Key::Modifiers::MouseRelease;
        auto button = str_to_button(params[0].as<String>());

        m_on_key({event | Key::to_modifier(button), encode_coord({params[1].as<int>(), params[2].as<int>()})});
    }
    else if (method == "scroll")
    {
        if (params.size() != 3)
            throw invalid_rpc_request("scroll needs an amount and coordinates");
        else if (not params[0].is_a<int>() or not params[1].is_a<int>() or not params[2].is_a<int>())
            throw invalid_rpc_request("scroll parameters are not integers");
        m_on_key({Key::Modifiers::Scroll | (Key::Modifiers)(params[0].as<int>() << 16),
                  encode_coord({params[1].as<int>(), params[2].as<int>()})});
    }
    else if (method == "menu_select")
    {
        if (params.size() != 1)
            throw invalid_rpc_request("menu_select needs the item index");
        else if (not params[0].is_a<int>())
            throw invalid_rpc_request("menu index is not an integer");

        m_on_key({Key::Modifiers::MenuSelect, (Codepoint)params[0].as<int>()});
    }
    else if (method == "resize")
    {
        if (params.size() != 2)
            throw runtime_error("resize expects 2 parameters");
        else if (not params[0].is_a<int>() or
                 not params[1].is_a<int>())
            throw invalid_rpc_request("width and height are not integers");

        DisplayCoord dim{params[0].as<int>(), params[1].as<int>()};
        m_dimensions = dim;
        m_on_key(resize(dim));
    }
    else
        throw invalid_rpc_request(format("unknown method: {}", method));
}

void JsonUI::parse_requests(EventMode mode)
{
    constexpr size_t bufsize = 1024;
    char buf[bufsize];
    while (fd_readable(0))
    {
        ssize_t size = ::read(0, buf, bufsize);
        if (size == -1 or size == 0)
        {
            m_stdin_watcher.close_fd();
            break;
        }

        m_requests += StringView{buf, buf + size};
    }

    if (not m_on_key)
        return;

    while (not m_requests.empty())
    {
        const char* pos = nullptr;
        try
        {
            auto [json, new_pos] = parse_json(m_requests);
            pos = new_pos;
            if (json)
                eval_json(json);
        }
        catch (runtime_error& error)
        {
            write(2, format("error while handling requests '{}': '{}'\n",
                            m_requests, error.what()));
            // try to salvage request by dropping its first line
            pos = std::min(m_requests.end(), find(m_requests, '\n')+1);
        }
        if (not pos)
            break; // unterminated request ?

        m_requests = String{pos, m_requests.end()};
    }
}

}<|MERGE_RESOLUTION|>--- conflicted
+++ resolved
@@ -140,8 +140,8 @@
     set_signal_handler(SIGINT, SIG_DFL);
 }
 
-<<<<<<< HEAD
 void JsonUI::draw(const DisplayBuffer& display_buffer,
+                  const DisplayCoord cursor_pos,
                   const Range<LineCount> range,
                   const LineCount buffer_line_count,
                   const Vector<LineCount> selection_lines,
@@ -150,13 +150,17 @@
                   const Face& scroll_bar_gutter_face,
                   const Face& scroll_bar_handle_face)
 {
-    rpc_call("draw", display_buffer.lines(), range.begin, range.end, buffer_line_count, selection_lines, default_face, padding_face, scroll_bar_gutter_face, scroll_bar_handle_face);
-=======
-void JsonUI::draw(const DisplayBuffer& display_buffer, DisplayCoord cursor_pos,
-                  const Face& default_face, const Face& padding_face)
-{
-    rpc_call("draw", display_buffer.lines(), cursor_pos, default_face, padding_face);
->>>>>>> 8157d89a
+    rpc_call("draw",
+             display_buffer.lines(),
+             cursor_pos,
+             range.begin,
+             range.end,
+             buffer_line_count,
+             selection_lines,
+             default_face,
+             padding_face,
+             scroll_bar_gutter_face,
+             scroll_bar_handle_face);
 }
 
 void JsonUI::draw_status(const DisplayLine& prompt,
