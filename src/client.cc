#include "client.hh"

#include "face_registry.hh"
#include "context.hh"
#include "buffer_manager.hh"
#include "buffer_utils.hh"
#include "file.hh"
#include "remote.hh"
#include "option.hh"
#include "option_types.hh"
#include "client_manager.hh"
#include "command_manager.hh"
#include "event_manager.hh"
#include "user_interface.hh"
#include "window.hh"
#include "hash_map.hh"

#include <csignal>
#include <unistd.h>

#include <utility>

namespace Kakoune
{

Client::Client(std::unique_ptr<UserInterface>&& ui,
               std::unique_ptr<Window>&& window,
               SelectionList selections, int pid,
               EnvVarMap env_vars,
               String name,
               OnExitCallback on_exit)
    : m_ui{std::move(ui)}, m_window{std::move(window)},
      m_pid{pid},
      m_on_exit{std::move(on_exit)},
      m_input_handler{std::move(selections), Context::Flags::None,
                      std::move(name)},
      m_env_vars(std::move(env_vars))
{
    m_window->set_client(this);

    context().set_client(*this);
    context().set_window(*m_window);

    m_window->set_dimensions(m_ui->dimensions());
    m_window->options().register_watcher(*this);

    m_ui->set_ui_options(m_window->options()["ui_options"].get<UserInterface::Options>());
    m_ui->set_on_key([this](Key key) {
        if (key == ctrl('c'))
            killpg(getpgrp(), SIGINT);
        else if (key.modifiers & Key::Modifiers::Resize)
        {
            m_window->set_dimensions(key.coord());
            force_redraw();
        }
        else
            m_pending_keys.push_back(key);
    });

<<<<<<< HEAD
    m_window->hooks().run_hook("ClientCreate", context().name(), context());
    m_window->hooks().run_hook("WinDisplay", m_window->buffer().name(), context());
=======
    m_window->hooks().run_hook(Hook::WinDisplay, m_window->buffer().name(), context());
>>>>>>> 4cd7583b

    force_redraw();
}

Client::~Client()
{
    m_window->options().unregister_watcher(*this);
    m_window->set_client(nullptr);
    // Do not move the selections here, as we need them to be valid
    // in order to correctly destroy the input handler
    ClientManager::instance().add_free_window(std::move(m_window),
                                              context().selections());
}

bool Client::is_ui_ok() const
{
    return m_ui->is_ok();
}

void Client::exit(int status) { 
    m_window->hooks().run_hook("ClientClose", context().name(), context());
    m_on_exit(status);
}

bool Client::process_pending_inputs()
{
    const bool debug_keys = (bool)(context().options()["debug"].get<DebugFlags>() & DebugFlags::Keys);
    // steal keys as we might receive new keys while handling them.
    Vector<Key, MemoryDomain::Client> keys = std::move(m_pending_keys);
    for (auto& key : keys)
    {
        try
        {
            if (debug_keys)
                write_to_debug_buffer(format("Client '{}' got key '{}'",
                                             context().name(), key_to_str(key)));

            if (key == Key::FocusIn)
                context().hooks().run_hook(Hook::FocusIn, context().name(), context());
            else if (key == Key::FocusOut)
                context().hooks().run_hook(Hook::FocusOut, context().name(), context());
            else
                m_input_handler.handle_key(key);

            context().hooks().run_hook(Hook::RawKey, key_to_str(key), context());
        }
        catch (Kakoune::runtime_error& error)
        {
            write_to_debug_buffer(format("Error: {}", error.what()));
            context().print_status({ fix_atom_text(error.what().str()),
                                     context().faces()["Error"] });
            context().hooks().run_hook(Hook::RuntimeError, error.what(), context());
        }
    }
    return not keys.empty();
}

void Client::print_status(DisplayLine status_line)
{
    m_status_line = std::move(status_line);
    m_ui_pending |= StatusLine;
}


DisplayCoord Client::dimensions() const
{
    return m_ui->dimensions();
}

String generate_context_info(const Context& context)
{
    String s = "";
    if (context.buffer().is_modified())
        s += "[+]";
    if (context.client().input_handler().is_recording())
        s += format("[recording ({})]", context.client().input_handler().recording_reg());
    if (context.hooks_disabled())
        s += "[no-hooks]";
    if (not(context.buffer().flags() & (Buffer::Flags::File | Buffer::Flags::Debug)))
        s += "[scratch]";
    if (context.buffer().flags() & Buffer::Flags::New)
        s += "[new file]";
    if (context.buffer().flags() & Buffer::Flags::Fifo)
        s += "[fifo]";
    if (context.buffer().flags() & Buffer::Flags::Debug)
        s += "[debug]";
    return s;
}

DisplayLine Client::generate_mode_line() const
{
    DisplayLine modeline;
    try
    {
        const String& modelinefmt = context().options()["modelinefmt"].get<String>();
        HashMap<String, DisplayLine> atoms{{ "mode_info", context().client().input_handler().mode_line() },
                                           { "context_info", {generate_context_info(context()),
                                                              context().faces()["Information"]}}};
        auto expanded = expand(modelinefmt, context(), ShellContext{},
                               [](String s) { return escape(s, '{', '\\'); });
        modeline = parse_display_line(expanded, context().faces(), atoms);
    }
    catch (runtime_error& err)
    {
        write_to_debug_buffer(format("Error while parsing modelinefmt: {}", err.what()));
        modeline.push_back({ "modelinefmt error, see *debug* buffer", context().faces()["Error"] });
    }

    return modeline;
}

void Client::change_buffer(Buffer& buffer)
{
    if (m_buffer_reload_dialog_opened)
        close_buffer_reload_dialog();

    auto* current = &m_window->buffer();
    m_last_buffer = contains(BufferManager::instance(), current) ? current : nullptr;

    auto& client_manager = ClientManager::instance();
    m_window->options().unregister_watcher(*this);
    m_window->set_client(nullptr);

    WindowAndSelections ws = client_manager.get_free_window(buffer);
    client_manager.add_free_window(std::move(m_window),
                                   std::move(context().selections()));
    m_window = std::move(ws.window);
    m_window->set_client(this);
    m_window->options().register_watcher(*this);
    m_ui->set_ui_options(m_window->options()["ui_options"].get<UserInterface::Options>());

    context().selections_write_only() = std::move(ws.selections);
    context().set_window(*m_window);
    m_window->set_dimensions(m_ui->dimensions());

    m_window->hooks().run_hook(Hook::WinDisplay, buffer.name(), context());
    force_redraw();
}

static bool is_inline(InfoStyle style)
{
    return style == InfoStyle::Inline or
           style == InfoStyle::InlineAbove or
           style == InfoStyle::InlineBelow;
}

void Client::redraw_ifn()
{
    Window& window = context().window();
    if (window.needs_redraw(context()))
        m_ui_pending |= Draw;

    DisplayLine mode_line = generate_mode_line();
    if (mode_line.atoms() != m_mode_line.atoms())
    {
        m_ui_pending |= StatusLine;
        m_mode_line = std::move(mode_line);
    }

    if (m_ui_pending == 0)
        return;

    auto& faces = context().faces();

    if (m_ui_pending & Draw)
        m_ui->draw(window.update_display_buffer(context()),
                   faces["Default"], faces["BufferPadding"]);

    const bool update_menu_anchor = (m_ui_pending & Draw) and not (m_ui_pending & MenuHide) and
                                    not m_menu.items.empty() and m_menu.style == MenuStyle::Inline;
    if ((m_ui_pending & MenuShow) or update_menu_anchor)
    {
        auto anchor = m_menu.style == MenuStyle::Inline ?
            window.display_position(m_menu.anchor) : DisplayCoord{};
        if (not (m_ui_pending & MenuShow) and m_menu.ui_anchor != anchor)
            m_ui_pending |= anchor ? (MenuShow | MenuSelect) : MenuHide;
        m_menu.ui_anchor = anchor;
    }

    if (m_ui_pending & MenuShow and m_menu.ui_anchor)
        m_ui->menu_show(m_menu.items, *m_menu.ui_anchor,
                        faces["MenuForeground"], faces["MenuBackground"],
                        m_menu.style);
    if (m_ui_pending & MenuSelect and m_menu.ui_anchor)
        m_ui->menu_select(m_menu.selected);
    if (m_ui_pending & MenuHide)
        m_ui->menu_hide();

    const bool update_info_anchor = (m_ui_pending & Draw) and not (m_ui_pending & InfoHide) and
                                    not m_info.content.empty() and is_inline(m_info.style);
    if ((m_ui_pending & InfoShow) or update_info_anchor)
    {
        auto anchor = is_inline(m_info.style) ?
             window.display_position(m_info.anchor) : DisplayCoord{};
        if (not (m_ui_pending & MenuShow) and m_info.ui_anchor != anchor)
            m_ui_pending |= anchor ? InfoShow : InfoHide;
        m_info.ui_anchor = anchor;
    }

    if (m_ui_pending & InfoShow and m_info.ui_anchor)
        m_ui->info_show(m_info.title, m_info.content, *m_info.ui_anchor,
                        faces["Information"], m_info.style);
    if (m_ui_pending & InfoHide)
        m_ui->info_hide();

    if (m_ui_pending & StatusLine)
        m_ui->draw_status(m_status_line, m_mode_line, faces["StatusLine"]);

    auto cursor = m_input_handler.get_cursor_info();
    m_ui->set_cursor(cursor.first, cursor.second);

    m_ui->refresh(m_ui_pending | Refresh);
    m_ui_pending = 0;
}

void Client::force_redraw()
{
    m_ui_pending |= Refresh | Draw | StatusLine |
        (m_menu.items.empty() ? MenuHide : MenuShow | MenuSelect) |
        (m_info.content.empty() ? InfoHide : InfoShow);
}

void Client::reload_buffer()
{
    Buffer& buffer = context().buffer();
    try
    {
        reload_file_buffer(buffer);
        context().print_status({ format("'{}' reloaded", buffer.display_name()),
                                 context().faces()["Information"] });

        m_window->hooks().run_hook(Hook::BufReload, buffer.name(), context());
    }
    catch (runtime_error& error)
    {
        context().print_status({ format("error while reloading buffer: '{}'", error.what()),
                                 context().faces()["Error"] });
        buffer.set_fs_timestamp(get_fs_timestamp(buffer.name()));
    }
}

void Client::on_buffer_reload_key(Key key)
{
    auto& buffer = context().buffer();

    auto set_autoreload = [this](Autoreload autoreload) {
        auto* option = &context().options()["autoreload"];
        // Do not touch global autoreload, set it at least at buffer level
        if (&option->manager() == &GlobalScope::instance().options())
            option = &context().buffer().options().get_local_option("autoreload");
        option->set(autoreload);
    };

    if (key == 'y' or key == 'Y' or key == Key::Return)
    {
        reload_buffer();
        if (key == 'Y')
            set_autoreload(Autoreload::Yes);
    }
    else if (key == 'n' or key == 'N' or key == Key::Escape)
    {
        // reread timestamp in case the file was modified again
        buffer.set_fs_timestamp(get_fs_timestamp(buffer.name()));
        print_status({ format("'{}' kept", buffer.display_name()),
                       context().faces()["Information"] });
        if (key == 'N')
            set_autoreload(Autoreload::No);
    }
    else
    {
        print_status({ format("'{}' is not a valid choice", key_to_str(key)),
                       context().faces()["Error"] });
        m_input_handler.on_next_key(KeymapMode::None, [this](Key key, Context&){ on_buffer_reload_key(key); });
        return;
    }

    for (auto& client : ClientManager::instance())
    {
        if (&client->context().buffer() == &buffer and
            client->m_buffer_reload_dialog_opened)
            client->close_buffer_reload_dialog();
    }
}

void Client::close_buffer_reload_dialog()
{
    kak_assert(m_buffer_reload_dialog_opened);
    // Reset first as this might check for reloading.
    m_input_handler.reset_normal_mode();
    m_buffer_reload_dialog_opened = false;
    info_hide(true);
}

void Client::check_if_buffer_needs_reloading()
{
    if (m_buffer_reload_dialog_opened)
        return;

    Buffer& buffer = context().buffer();
    auto reload = context().options()["autoreload"].get<Autoreload>();
    if (not (buffer.flags() & Buffer::Flags::File) or reload == Autoreload::No)
        return;

    const String& filename = buffer.name();
    timespec ts = get_fs_timestamp(filename);
    if (ts == InvalidTime or ts == buffer.fs_timestamp())
        return;
    if (reload == Autoreload::Ask)
    {
        StringView bufname = buffer.display_name();
        info_show(format("reload '{}' ?", bufname),
                  format("'{}' was modified externally\n"
                         " y, <ret>: reload | n, <esc>: keep\n"
                         " Y: always reload | N: always keep\n",
                         bufname), {}, InfoStyle::Modal);

        m_buffer_reload_dialog_opened = true;
        m_input_handler.on_next_key(KeymapMode::None, [this](Key key, Context&){ on_buffer_reload_key(key); });
    }
    else
        reload_buffer();
}

StringView Client::get_env_var(StringView name) const
{
    auto it = m_env_vars.find(name);
    if (it == m_env_vars.end())
        return {};
    return it->value;
}

void Client::on_option_changed(const Option& option)
{
    if (option.name() == "ui_options")
    {
        m_ui->set_ui_options(option.get<UserInterface::Options>());
        m_ui_pending |= Draw;
    }
}

void Client::menu_show(Vector<DisplayLine> choices, BufferCoord anchor, MenuStyle style)
{
    m_menu = Menu{ std::move(choices), anchor, {}, style, -1 };
    m_ui_pending |= MenuShow;
    m_ui_pending &= ~MenuHide;
}

void Client::menu_select(int selected)
{
    m_menu.selected = selected;
    m_ui_pending |= MenuSelect;
    m_ui_pending &= ~MenuHide;
}

void Client::menu_hide()
{
    m_menu = Menu{};
    m_ui_pending |= MenuHide;
    m_ui_pending &= ~(MenuShow | MenuSelect);
}

void Client::info_show(String title, String content, BufferCoord anchor, InfoStyle style)
{
    if (m_info.style == InfoStyle::Modal) // We already have a modal info opened, do not touch it.
        return;

    m_info = Info{ std::move(title), std::move(content), anchor, {}, style };
    m_ui_pending |= InfoShow;
    m_ui_pending &= ~InfoHide;
}

void Client::info_hide(bool even_modal)
{
    if (not even_modal and m_info.style == InfoStyle::Modal)
        return;

    m_info = Info{};
    m_ui_pending |= InfoHide;
    m_ui_pending &= ~InfoShow;
}

}<|MERGE_RESOLUTION|>--- conflicted
+++ resolved
@@ -57,12 +57,8 @@
             m_pending_keys.push_back(key);
     });
 
-<<<<<<< HEAD
-    m_window->hooks().run_hook("ClientCreate", context().name(), context());
-    m_window->hooks().run_hook("WinDisplay", m_window->buffer().name(), context());
-=======
+    m_window->hooks().run_hook(Hook::ClientCreate, context().name(), context());
     m_window->hooks().run_hook(Hook::WinDisplay, m_window->buffer().name(), context());
->>>>>>> 4cd7583b
 
     force_redraw();
 }
@@ -83,7 +79,7 @@
 }
 
 void Client::exit(int status) { 
-    m_window->hooks().run_hook("ClientClose", context().name(), context());
+    m_window->hooks().run_hook(Hook::ClientClose, context().name(), context());
     m_on_exit(status);
 }
 
