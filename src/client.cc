--- conflicted
+++ resolved
@@ -256,27 +256,20 @@
 
     const auto& faces = context().faces();
 
-<<<<<<< HEAD
     if (m_ui_pending & Draw) {
-        auto& db = window.update_display_buffer(context());
+        auto& display_buffer = window.update_display_buffer(context());
+        auto cursor_pos = window.display_coord(context().selections().main().cursor()).value_or(DisplayCoord{});
         auto selections = context().selections();
         auto sel = selections.begin();
         Vector<LineCount> selection_lines;
         selection_lines.reserve(selections.size());
         std::generate_n(std::back_inserter(selection_lines), selections.size(), [&sel] { return (sel++)->min().line; });
-        m_ui->draw(db,
-                   {db.range().begin.line, db.range().end.line},
+        m_ui->draw(display_buffer, cursor_pos,
+                   {display_buffer.range().begin.line, display_buffer.range().end.line},
                    context().buffer().line_count(),
                    selection_lines,
                    faces["Default"], faces["BufferPadding"],
                    faces["ScrollBarGutter"], faces["ScrollBarHandle"]);
-=======
-    if (m_ui_pending & Draw)
-    {
-        auto& display_buffer = window.update_display_buffer(context());
-        auto cursor_pos = window.display_coord(context().selections().main().cursor()).value_or(DisplayCoord{});
-        m_ui->draw(display_buffer, cursor_pos, faces["Default"], faces["BufferPadding"]);
->>>>>>> 8157d89a
     }
 
     const bool update_menu_anchor = (m_ui_pending & Draw) and not (m_ui_pending & MenuHide) and
