--- conflicted
+++ resolved
@@ -22,19 +22,14 @@
     bool is_ok() const override { return m_stdin_watcher.fd() != -1; }
 
     void draw(const DisplayBuffer& display_buffer,
-<<<<<<< HEAD
-          const Range<LineCount> range,
-          const LineCount buffer_line_count,
-          const Vector<LineCount> selection_lines,
-          const Face& default_face,
-          const Face& padding_face,
-          const Face& scroll_bar_gutter_face,
-          const Face& scroll_bar_handle_face) override;
-=======
-              DisplayCoord cursor_pos,
+              const DisplayCoord cursor_pos,
+              const Range<LineCount> range,
+              const LineCount buffer_line_count,
+              const Vector<LineCount> selection_lines,
               const Face& default_face,
-              const Face& buffer_padding) override;
->>>>>>> 8157d89a
+              const Face& padding_face,
+              const Face& scroll_bar_gutter_face,
+              const Face& scroll_bar_handle_face) override;
 
     void draw_status(const DisplayLine& prompt,
                      const DisplayLine& content,
