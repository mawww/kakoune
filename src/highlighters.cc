--- conflicted
+++ resolved
@@ -1086,14 +1086,8 @@
                         if (cp == '\t')
                         {
                             const ColumnCount column = get_column(buffer, tabstop, coord);
-<<<<<<< HEAD
-                            const ColumnCount count = tabstop - (column % tabstop) -
-                                                      std::max(win_column - column, 0_col);
+                            const ColumnCount count = tabstop - (column % tabstop);
                             atom_it->whitespace_replace(m_tab + String(m_tabpad[(CharCount)0], count - m_tab.column_length()));
-=======
-                            const ColumnCount count = tabstop - (column % tabstop);
-                            atom_it->replace(m_tab + String(m_tabpad[(CharCount)0], count - m_tab.column_length()));
->>>>>>> 98b84f2b
                         }
                         else if (cp == ' ')
                             atom_it->whitespace_replace(m_spc);
@@ -2323,13 +2317,13 @@
               m_delegate{std::move(delegate)},
               m_begin{std::move(begin)}, m_end{std::move(end)}, m_recurse{std::move(recurse)},
               m_match_capture{match_capture}
-       {
-       }
+        {
+        }
 
         RegionHighlighter(std::unique_ptr<Highlighter>&& delegate)
             : Highlighter{delegate->passes()}, m_delegate{std::move(delegate)}, m_default{true}
-       {
-       }
+        {
+        }
 
         bool has_children() const override
         {
@@ -2647,87 +2641,6 @@
         return regions;
     }
 
-<<<<<<< HEAD
-    struct RegionHighlighter : public Highlighter
-    {
-        RegionHighlighter(std::unique_ptr<Highlighter>&& delegate,
-                          Regex begin, Regex end, Regex recurse,
-                          bool match_capture)
-            : Highlighter{delegate->passes()},
-              m_delegate{std::move(delegate)},
-              m_begin{std::move(begin)}, m_end{std::move(end)}, m_recurse{std::move(recurse)},
-              m_match_capture{match_capture}
-        {
-        }
-
-        RegionHighlighter(std::unique_ptr<Highlighter>&& delegate)
-            : Highlighter{delegate->passes()}, m_delegate{std::move(delegate)}, m_default{true}
-        {
-        }
-
-        bool has_children() const override
-        {
-            return m_delegate->has_children();
-        }
-
-        Highlighter& get_child(StringView path) override
-        {
-            return m_delegate->get_child(path);
-        }
-
-        void add_child(String name, std::unique_ptr<Highlighter>&& hl, bool override) override
-        {
-            return m_delegate->add_child(name, std::move(hl), override);
-        }
-
-        void remove_child(StringView id) override
-        {
-            return m_delegate->remove_child(id);
-        }
-
-        Completions complete_child(StringView path, ByteCount cursor_pos, bool group) const override
-        {
-            return m_delegate->complete_child(path, cursor_pos, group);
-        }
-
-        void fill_unique_ids(Vector<StringView>& unique_ids) const override
-        {
-            return m_delegate->fill_unique_ids(unique_ids);
-        }
-
-        void do_highlight(HighlightContext context, DisplayBuffer& display_buffer, BufferRange range) override
-        {
-            return m_delegate->highlight(context, display_buffer, range);
-        }
-
-        void add_matches(const Buffer& buffer, LineRange range, RegionMatches& matches) const
-        {
-            if (m_default)
-                return;
-
-            Kakoune::insert_matches(buffer, matches.begin_matches, m_begin, m_match_capture, range);
-            Kakoune::insert_matches(buffer, matches.end_matches, m_end, m_match_capture, range);
-            if (not m_recurse.empty())
-                Kakoune::insert_matches(buffer, matches.recurse_matches, m_recurse, m_match_capture, range);
-        }
-
-        bool match_capture() const { return m_match_capture; }
-        bool is_default() const { return m_default; }
-
-        Highlighter& delegate() { return *m_delegate; }
-
-    private:
-        std::unique_ptr<Highlighter> m_delegate;
-
-        Regex m_begin;
-        Regex m_end;
-        Regex m_recurse;
-        bool  m_match_capture = false;
-        bool  m_default = false;
-    };
-
-=======
->>>>>>> 98b84f2b
     HashMap<String, std::unique_ptr<RegionHighlighter>, MemoryDomain::Highlight> m_regions;
     HashMap<RegexKey, Regex> m_regexes;
     String m_default_region;
