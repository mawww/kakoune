--- conflicted
+++ resolved
@@ -195,14 +195,8 @@
 private:
     struct Cache
     {
-<<<<<<< HEAD
-        BufferRange m_range;
-        size_t      m_timestamp = 0;
-=======
-        Cache(const Buffer&){}
         std::pair<LineCount, LineCount> m_range;
         size_t m_timestamp = 0;
->>>>>>> 9240cccf
         std::vector<std::vector<std::pair<ByteCoord, ByteCoord>>> m_matches;
     };
     BufferSideCache<Cache> m_cache;
