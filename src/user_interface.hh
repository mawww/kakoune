--- conflicted
+++ resolved
@@ -2,16 +2,13 @@
 #define user_interface_hh_INCLUDED
 
 #include "array_view.hh"
+#include "function.hh"
 #include "hash_map.hh"
-<<<<<<< HEAD
 #include "range.hh"
 #include "selection.hh"
 #include "units.hh"
 
 #include <functional>
-=======
-#include "function.hh"
->>>>>>> 5b676642
 
 namespace Kakoune
 {
