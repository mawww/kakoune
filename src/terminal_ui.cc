--- conflicted
+++ resolved
@@ -570,13 +570,10 @@
 
 
 void TerminalUI::draw(const DisplayBuffer& display_buffer,
-<<<<<<< HEAD
+                      const DisplayCoord cursor_pos,
                       const Range<LineCount> range,
                       const LineCount buffer_line_count,
                       const Vector<LineCount> selection_lines,
-=======
-                      DisplayCoord cursor_pos,
->>>>>>> 8157d89a
                       const Face& default_face,
                       const Face& padding_face,
                       const Face& scroll_bar_gutter_face,
@@ -598,7 +595,6 @@
     while (line_index < dim.line + line_offset)
         m_window.draw(line_index++, padding, face);
 
-<<<<<<< HEAD
     if (m_scroll_bar)
     {
         Range<LineCount> gutter_range = {0_line, dim.line - 1};
@@ -628,9 +624,8 @@
             m_window.draw({line + line_offset, m_window.size.column - 1}, DisplayAtom(selections), is_mark ? scroll_bar_handle_face : scroll_bar_gutter_face);
         }
     }
-=======
+
     m_cursor_pos = cursor_pos;
->>>>>>> 8157d89a
 
     m_dirty = true;
 }
@@ -657,13 +652,9 @@
     m_window.draw(DisplayCoord{status_line_pos, prompt.length()}, trimmed_content.atoms(), default_face);
 
     const auto mode_len = mode_line.length();
-<<<<<<< HEAD
-    m_status_len = status_line.length();
-    const auto remaining = m_dimensions.column - m_status_len + 1;
-=======
+    // TODO(enricozb): do we need a -1 somewhere to check for scrollbar?
     m_status_len = prompt.length() + trimmed_content.length();
     const auto remaining = m_dimensions.column - m_status_len;
->>>>>>> 8157d89a
     if (mode_len < remaining)
     {
         ColumnCount col = m_dimensions.column - mode_len + 1;
